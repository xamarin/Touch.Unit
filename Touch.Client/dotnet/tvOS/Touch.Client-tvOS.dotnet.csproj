<?xml version="1.0" encoding="utf-8"?>
<Project Sdk="Microsoft.tvOS.Sdk">
  <PropertyGroup>
    <TargetFramework>net5.0</TargetFramework>
    <DefineConstants>NUNITLITE_NUGET</DefineConstants>
    <LangVersion>latest</LangVersion>
    <!-- Currently, NuGet is not able to restore existing Xamarin.TVOS packages for a .NET 5 project, so use AssetTargetFallback to tell NuGet that the existing packages work -->
    <AssetTargetFallback>xamarintvos10;$(AssetTargetFallback)</AssetTargetFallback>
    <AssemblyName>Touch.Client</AssemblyName>
  </PropertyGroup>
  <ItemGroup>
<<<<<<< HEAD
    <Compile Include="..\..\..\NUnitLite\TouchRunner\HttpTextWriter.cs">
=======
    <Compile Include="..\..\..\NUnitLite\TouchRunner\ExcludedCategoryFilter.cs">
      <Link>ExcludedCategoryFilter.cs</Link>
    </Compile>
    <Compile Include="..\NUnitLite\TouchRunner\HttpTextWriter.cs">
>>>>>>> 703586b2
      <Link>HttpTextWriter.cs</Link>
    </Compile>
    <Compile Include="..\..\..\NUnitLite\TouchRunner\NUnitOutputTextWriter.cs">
      <Link>NUnitOutputTextWriter.cs</Link>
    </Compile>
    <Compile Include="..\..\..\NUnitLite\TouchRunner\Options.cs">
      <Link>Options.cs</Link>
    </Compile>
    <Compile Include="..\..\..\NUnitLite\TouchRunner\TcpTextWriter.cs">
      <Link>TcpTextWriter.cs</Link>
    </Compile>
    <Compile Include="..\..\..\NUnitLite\TouchRunner\TestCaseElement.cs">
      <Link>TestCaseElement.cs</Link>
    </Compile>
    <Compile Include="..\..\..\NUnitLite\TouchRunner\TestElement.cs">
      <Link>TestElement.cs</Link>
    </Compile>
    <Compile Include="..\..\..\NUnitLite\TouchRunner\TestResultElement.cs">
      <Link>TestResultElement.cs</Link>
    </Compile>
    <Compile Include="..\..\..\NUnitLite\TouchRunner\TestRocks.cs">
      <Link>TestRocks.cs</Link>
    </Compile>
    <Compile Include="..\..\..\NUnitLite\TouchRunner\TestSuiteElement.cs">
      <Link>TestSuiteElement.cs</Link>
    </Compile>
    <Compile Include="..\..\..\NUnitLite\TouchRunner\TouchOptions.cs">
      <Link>TouchOptions.cs</Link>
    </Compile>
    <Compile Include="..\..\..\NUnitLite\TouchRunner\TouchRunner.cs">
      <Link>TouchRunner.cs</Link>
    </Compile>
    <Compile Include="..\..\..\NUnitLite\TouchRunner\TouchViewController.cs">
      <Link>TouchViewController.cs</Link>
    </Compile>
  </ItemGroup>
  <ItemGroup>
    <PackageReference Include="NUnitLite">
      <Version>3.12.0</Version>
    </PackageReference>
    <PackageReference Include="MonoTouch.Dialog" CopyLocal="true" IncludeAssets="all">
      <Version>2.0.0-pre1</Version>
      <IncludeAssets>all</IncludeAssets>
      <CopyLocal>true</CopyLocal>
    </PackageReference>
    <PackageReference Include="NUnit.Extension.NUnitV2ResultWriter">
      <Version>3.6.0</Version>
    </PackageReference>
  </ItemGroup>
</Project><|MERGE_RESOLUTION|>--- conflicted
+++ resolved
@@ -9,14 +9,10 @@
     <AssemblyName>Touch.Client</AssemblyName>
   </PropertyGroup>
   <ItemGroup>
-<<<<<<< HEAD
-    <Compile Include="..\..\..\NUnitLite\TouchRunner\HttpTextWriter.cs">
-=======
     <Compile Include="..\..\..\NUnitLite\TouchRunner\ExcludedCategoryFilter.cs">
       <Link>ExcludedCategoryFilter.cs</Link>
     </Compile>
-    <Compile Include="..\NUnitLite\TouchRunner\HttpTextWriter.cs">
->>>>>>> 703586b2
+    <Compile Include="..\..\..\NUnitLite\TouchRunner\HttpTextWriter.cs">
       <Link>HttpTextWriter.cs</Link>
     </Compile>
     <Compile Include="..\..\..\NUnitLite\TouchRunner\NUnitOutputTextWriter.cs">
